--- conflicted
+++ resolved
@@ -396,7 +396,6 @@
 
         cls._avail_integrators[key] = integrator
 
-<<<<<<< HEAD
     def add_feedback(self, key, type):
         """
         Register an argument to be updated with the state during the evolution.
@@ -421,7 +420,7 @@
               the given operator and the state.
         """
         self.rhs._add_feedback(key, type)
-=======
+
 
 def _solver_deprecation(kwargs, options, solver="me"):
     """
@@ -524,5 +523,4 @@
 
     if kwargs:
         raise TypeError(f"unexpected keyword argument {kwargs.keys()}")
-    return options
->>>>>>> 67eec672
+    return options