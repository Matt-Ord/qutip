""" Class for solve function results"""
import numpy as np
from ..core import Qobj, QobjEvo, expect, qzero

__all__ = ["Result", "MultiTrajResult", "McResult"]


class _QobjExpectEop:
    """
    Pickable e_ops callable that calculates the expectation value for a given
    operator.

    Parameters
    ----------
    op : :obj:`~Qobj`
        The expectation value operator.
    """
    def __init__(self, op):
        self.op = op

    def __call__(self, t, state):
        return expect(self.op, state)


class ExpectOp:
    """
    A result e_op (expectation operation).

    Parameters
    ----------
    op : object
        The original object used to define the e_op operation, e.g. a
        :~obj:`Qobj` or a function ``f(t, state)``.

    f : function
        A callable ``f(t, state)`` that will return the value of the e_op
        for the specified state and time.

    append : function
        A callable ``append(value)``, e.g. ``expect[k].append``, that will
        store the result of the e_ops function ``f(t, state)``.

    Attributes
    ----------
    op : object
        The original object used to define the e_op operation.
    """
    def __init__(self, op, f, append):
        self.op = op
        self._f = f
        self._append = append

    def __call__(self, t, state):
        """
        Return the expectation value for the given time, ``t`` and
        state, ``state``.
        """
        return self._f(t, state)

    def _store(self, t, state):
        """
        Store the result of the e_op function. Should only be called by
        :class:`~Result`.
        """
        self._append(self._f(t, state))


class _BaseResult:
    """
    Common method for all ``Result``.
    """
    def __init__(self, options, *, solver=None, stats=None):
        self.solver = solver
        if stats is None:
            stats = {}
        self.stats = stats

        self._state_processors = []
        self._state_processors_require_copy = False

        self.options = options

    def _e_ops_to_dict(self, e_ops):
        """ Convert the supplied e_ops to a dictionary of Eop instances. """
        if e_ops is None:
            e_ops = {}
        elif isinstance(e_ops, (list, tuple)):
            e_ops = {k: e_op for k, e_op in enumerate(e_ops)}
        elif isinstance(e_ops, dict):
            pass
        else:
            e_ops = {0: e_ops}
        return e_ops

    def add_processor(self, f, requires_copy=False):
        """
        Append a processor ``f`` to the list of state processors.

        Parameters
        ----------
        f : function, ``f(t, state)``
            A function to be called each time a state is added to this
            result object. The state is the state passed to ``.add``, after
            applying the pre-processors, if any.

        requires_copy : bool, default False
            Whether this processor requires a copy of the state rather than
            a reference. A processor must never modify the supplied state, but
            if a processor stores the state it should set ``require_copy`` to
            true.
        """
        self._state_processors.append(f)
        self._state_processors_require_copy |= requires_copy


class Result(_BaseResult):
    """
    Base class for storing solver results.

    Parameters
    ----------
    e_ops : :obj:`~Qobj`, :obj:`~QobjEvo`, function or list or dict of these
        The ``e_ops`` parameter defines the set of values to record at
        each time step ``t``. If an element is a :obj:`~Qobj` or
        :obj:`~QobjEvo` the value recorded is the expectation value of that
        operator given the state at ``t``. If the element is a function, ``f``,
        the value recorded is ``f(t, state)``.

        The values are recorded in the ``.expect`` attribute of this result
        object. ``.expect`` is a list, where each item contains the values
        of the corresponding ``e_op``.

    options : dict
        The options for this result class.

    solver : str or None
        The name of the solver generating these results.

    stats : dict or None
        The stats generated by the solver while producing these results. Note
        that the solver may update the stats directly while producing results.

    kw : dict
        Additional parameters specific to a result sub-class.

    Attributes
    ----------
    times : list
        A list of the times at which the expectation values and states were
        recorded.

    states : list of :obj:`~Qobj`
        The state at each time ``t`` (if the recording of the state was
        requested).

    final_state : :obj:`~Qobj:
        The final state (if the recording of the final state was requested).

    expect : list of lists of expectation values
        A list containing the values of each ``e_op``. The list is in
        the same order in which the ``e_ops`` were supplied and empty if
        no ``e_ops`` were given.

        Each element is itself a list and contains the values of the
        corresponding ``e_op``, with one value for each time in ``.times``.

        The same lists of values may be accessed via the ``.e_data`` dictionary
        and the original ``e_ops`` are available via the ``.e_ops`` attribute.

    e_data : dict
        A dictionary containing the values of each ``e_op``. If the ``e_ops``
        were supplied as a dictionary, the keys are the same as in
        that dictionary. Otherwise the keys are the index of the ``e_op``
        in the ``.expect`` list.

        The lists of expectation values returned are the *same* lists as
        those returned by ``.expect``.

    e_ops : dict
        A dictionary containing the supplied e_ops as ``ExpectOp`` instances.
        The keys of the dictionary are the same as for ``.e_data``.
        Each value is object where ``.e_ops[k](t, state)`` calculates the
        value of ``e_op`` ``k`` at time ``t`` and the given ``state``, and
        ``.e_ops[k].op`` is the original object supplied to create the
        ``e_op``.

    solver : str or None
        The name of the solver generating these results.

    stats : dict or None
        The stats generated by the solver while producing these results.

    options : dict
        The options for this result class.
    """
    def __init__(self, e_ops, options, *, solver=None, stats=None, **kw):
        super().__init__(options, solver=solver, stats=stats)
        raw_ops = self._e_ops_to_dict(e_ops)
        self.e_data = {k: [] for k in raw_ops}
        self.expect = list(self.e_data.values())
        self.e_ops = {}
        for k, op in raw_ops.items():
            f = self._e_op_func(op)
            self.e_ops[k] = ExpectOp(op, f, self.e_data[k].append)
            self.add_processor(self.e_ops[k]._store)

        self.times = []
        self.states = []
        self.final_state = None

        self._post_init(**kw)

    def _e_op_func(self, e_op):
        """
        Convert an e_op entry into a function, ``f(t, state)`` that returns
        the appropriate value (usually an expectation value).

        Sub-classes may override this function to calculate expectation values
        in different ways.
        """
        if isinstance(e_op, Qobj):
            return _QobjExpectEop(e_op)
        elif isinstance(e_op, QobjEvo):
            return e_op.expect
        elif callable(e_op):
            return e_op
        raise TypeError(f"{e_op!r} has unsupported type {type(e_op)!r}.")

    def _post_init(self):
        """
        Perform post __init__ initialisation. In particular, add state
        processors or pre-processors.

        Sub-class may override this. If the sub-class wishes to register the
        default processors for storing states, it should call this parent
        ``.post_init()`` method.

        Sub-class ``.post_init()`` implementation may take additional keyword
        arguments if required.
        """
        store_states = self.options['store_states']
        store_final_state = self.options['store_final_state']

        if store_states is None:
            store_states = len(self.e_ops) == 0
        if store_states:
            self.add_processor(self._store_state, requires_copy=True)

        if store_states or store_final_state:
            self.add_processor(self._store_final_state, requires_copy=True)

    def _store_state(self, t, state):
        """ Processor that stores a state in ``.states``. """
        self.states.append(state)

    def _store_final_state(self, t, state):
        """ Processor that writes the state to ``.final_state``. """
        self.final_state = state

    def _pre_copy(self, state):
        """ Return a copy of the state. Sub-classes may override this to
            copy a state in different manner or to skip making a copy
            altogether if a copy is not necessary.
        """
        return state.copy()

    def add(self, t, state):
        """
        Add a state to the results for the time ``t`` of the evolution.

        Adding a state calculates the expectation value of the state for
        each of the supplied ``e_ops`` and stores the result in ``.expect``.

        The state is recorded in ``.states`` and ``.final_state`` if specified
        by the supplied result options.

        Parameters
        ----------
        t : float
            The time of the added state.

        state : typically a :obj:`~Qobj`
            The state a time ``t``. Usually this is a :obj:`~Qobj` with
            suitable dimensions, but it sub-classes of result might support
            other forms of the state.

        .. note::

           The expectation values, i.e. ``e_ops``, and states are recorded by
           the state processors (see ``.add_processor``).

           Additional processors may be added by sub-classes.
        """
        self.times.append(t)

        if self._state_processors_require_copy:
            state = self._pre_copy(state)

        for op in self._state_processors:
            op(t, state)

    def __repr__(self):
        lines = [
            f"<{self.__class__.__name__}",
            f"  Solver: {self.solver}",
        ]
        if self.stats:
            lines.append("  Solver stats:")
            lines.extend(
                f"    {k}: {v!r}"
                for k, v in self.stats.items()
            )
        if self.times:
            lines.append(
                f"  Time interval: [{self.times[0]}, {self.times[-1]}]"
                f" ({len(self.times)} steps)"
            )
        lines.append(f"  Number of e_ops: {len(self.e_ops)}")
        if self.states:
            lines.append("  States saved.")
        elif self.final_state is not None:
            lines.append("  Final state saved.")
        else:
            lines.append("  State not saved.")
        lines.append(">")
        return "\n".join(lines)


class MultiTrajResult(_BaseResult):
    """
    Base class for storing results for solver using multiple trajectories.

    Parameters
    ----------
    e_ops : :obj:`~Qobj`, :obj:`~QobjEvo`, function or list or dict of these
        The ``e_ops`` parameter defines the set of values to record at
        each time step ``t``. If an element is a :obj:`~Qobj` or
        :obj:`~QobjEvo` the value recorded is the expectation value of that
        operator given the state at ``t``. If the element is a function, ``f``,
        the value recorded is ``f(t, state)``.

        The values are recorded in the ``.expect`` attribute of this result
        object. ``.expect`` is a list, where each item contains the values
        of the corresponding ``e_op``.

        Function ``e_ops`` must return a number so the average can be computed.

    options : :obj:`~SolverResultsOptions`
        The options for this result class.

    solver : str or None
        The name of the solver generating these results.

    stats : dict or None
        The stats generated by the solver while producing these results. Note
        that the solver may update the stats directly while producing results.

    kw : dict
        Additional parameters specific to a result sub-class.

    Properties
    ----------
    times : list
        A list of the times at which the expectation values and states were
        recorded.

    average_states : list of :obj:`~Qobj`
        The state at each time ``t`` (if the recording of the state was
        requested) averaged over all trajectories as a density matrix.

    runs_states : list of list of :obj:`~Qobj`
        The state for each trajectory and each time ``t`` (if the recording of
        the states and trajectories was requested)

    final_state : :obj:`~Qobj:
        The final state (if the recording of the final state was requested)
        averaged over all trajectories as a density matrix.

    runs_final_state : list of :obj:`~Qobj`
        The final state for each trajectory (if the recording of the final
        state and trajectories was requested).

    average_expect : list of array of expectation values
        A list containing the values of each ``e_op`` averaged over each
        trajectories. The list is in the same order in which the ``e_ops`` were
        supplied and empty if no ``e_ops`` were given.

        Each element is itself an array and contains the values of the
        corresponding ``e_op``, with one value for each time in ``.times``.

    std_expect : list of array of expectation values
        A list containing the standard derivation of each ``e_op`` over each
        trajectories. The list is in the same order in which the ``e_ops`` were
        supplied and empty if no ``e_ops`` were given.

        Each element is itself an array and contains the values of the
        corresponding ``e_op``, with one value for each time in ``.times``.

    runs_expect : list of array of expectation values
        A list containing the values of each ``e_op`` for each trajectories.
        The list is in the same order in which the ``e_ops`` were
        supplied and empty if no ``e_ops`` were given. Only available if the
        storing of trajectories was requested.

        The order of the elements is ``runs_expect[e_ops][trajectory][time]``.

        Each element is itself an array and contains the values of the
        corresponding ``e_op``, with one value for each time in ``.times``.

    average_e_data : dict
        A dictionary containing the values of each ``e_op`` averaged over each
        trajectories. If the ``e_ops`` were supplied as a dictionary, the keys
        are the same as in that dictionary. Otherwise the keys are the index of
        the ``e_op`` in the ``.expect`` list.

        The lists of expectation values returned are the *same* lists as
        those returned by ``.expect``.

    average_e_data : dict
        A dictionary containing the standard derivation of each ``e_op`` over
        each trajectories. If the ``e_ops`` were supplied as a dictionary, the
        keys are the same as in that dictionary. Otherwise the keys are the
        index of the ``e_op`` in the ``.expect`` list.

        The lists of expectation values returned are the *same* lists as
        those returned by ``.expect``.

    runs_e_data : dict
        A dictionary containing the values of each ``e_op`` for each
        trajectories. If the ``e_ops`` were supplied as a dictionary, the keys
        are the same as in that dictionary. Otherwise the keys are the index of
        the ``e_op`` in the ``.expect`` list. Only available if the storing
        of trajectories was requested.

        The order of the elements is ``runs_expect[e_ops][trajectory][time]``.

        The lists of expectation values returned are the *same* lists as
        those returned by ``.expect``.

    solver : str or None
        The name of the solver generating these results.

    stats : dict or None
        The stats generated by the solver while producing these results.

    options : :obj:`~SolverResultsOptions`
        The options for this result class.
    """
    def __init__(self, e_ops, options, *, solver=None, stats=None, **kw):
        super().__init__(options, solver=solver, stats=stats)
        self._raw_ops = self._e_ops_to_dict(e_ops)

        self.times = []
        self.trajectories = []
        self.num_trajectories = 0
        self.seeds = []

        self._sum_states = None
        self._sum_final_states = None
        self._sum_expect = None
        self._sum2_expect = None
        self._target_tols = None

        self.average_e_data = {}
        self.average_expect = []
        self.e_data = {}
        self.expect = []
        self.std_e_data = {}
        self.std_expect = []
        self.runs_e_data = {}
        self.runs_expect = []

        self._post_init(**kw)

    @staticmethod
    def _to_dm(state):
        if state.type == 'ket':
            state = state.proj()
        return state

    def _add_first_traj(self, trajectory):
        """
        Read the first trajectory, intitializing needed data.
        """
        self.times = trajectory.times

        if trajectory.states:
            state = trajectory.states[0]
            self._sum_states = [qzero(state.dims[0])
                                for state in trajectory.states]
        if trajectory.final_state:
            state = trajectory.final_state
            self._sum_final_states = qzero(state.dims[0])

        self._sum_expect = np.array(trajectory.expect) * 0.
        self._sum2_expect = np.array(trajectory.expect) * 0.

        self.e_ops = trajectory.e_ops

        self.average_e_data = {
            k: avg_expect if np.iscomplexobj(expect) else avg_expect.real
            for k, avg_expect, expect
            in zip(self._raw_ops, self._sum_expect, trajectory.expect)
        }
        self.average_expect = list(self.average_e_data.values())

    def _store_trajectory(self, trajectory):
        self.trajectories.append(trajectory)

    def _reduce_states(self, trajectory):
        self._sum_states = [
            accu + self._to_dm(state)
            for accu, state
            in zip(self._sum_states, trajectory.states)
        ]

    def _reduce_final_state(self, trajectory):
        self._sum_final_states += self._to_dm(trajectory.final_state)

    def _reduce_expect(self, trajectory):
        """
        Compute the average of the expectation values and store it in it's
        multiple formats.
        """
        self._sum_expect += np.array(trajectory.expect)
        self._sum2_expect += np.abs(np.array(trajectory.expect))**2

        avg = self._sum_expect / self.num_trajectories
        avg2 = self._sum2_expect / self.num_trajectories

        self.average_e_data = {
            k: avg_expect if np.iscomplexobj(expect) else avg_expect.real
            for k, avg_expect, expect
            in zip(self._raw_ops, avg, self.average_expect)
        }
        self.average_expect = list(self.average_e_data.values())

        self.expect = self.average_expect
        self.e_data = self.average_e_data

        # mean(expect**2) - mean(expect)**2 can something be very small
        # negative (-1e-15) which raise an error for float sqrt.
        self.std_e_data = {
            k: np.sqrt(np.abs(avg_expect2 - np.abs(avg_expect**2)))
            for k, avg_expect, avg_expect2 in zip(self._raw_ops, avg, avg2)
        }
        self.std_expect = list(self.std_e_data.values())

        if self.trajectories:
            self.runs_e_data = {
                k: np.stack([traj.e_data[k] for traj in self.trajectories])
                for k in self._raw_ops
            }
            self.runs_expect = list(self.runs_e_data.values())
            self.expect = self.runs_expect
            self.e_data = self.runs_e_data

    def _increment_traj(self, trajectory):
        if self.num_trajectories == 0:
            self._add_first_traj(trajectory)
        self.num_trajectories += 1

    def _no_end(self):
        """
        Remaining number of trajectories needed to finish cannot be determined
        by this object.
        """
        return np.inf

    def _fixed_end(self):
        """
        Finish at a known number of trajectories.
        """
        ntraj_left = self._target_ntraj - self.num_trajectories
        if ntraj_left == 0:
            self.stats['end_condition'] = 'ntraj reached'
        return ntraj_left

    def _target_tolerance_end(self):
        """
        Compute the error on the expectation values using jackknife resampling.
        Return the approximate number of trajectories needed to have this
        error within the tolerance fot all e_ops and times.
        """
        if self.num_trajectories <= 1:
            return np.inf
        avg = self._sum_expect / self.num_trajectories
        avg2 = self._sum2_expect / self.num_trajectories
        target = np.array([
            atol + rtol * mean
            for mean, (atol, rtol)
            in zip(avg, self._target_tols)
        ])
        target_ntraj = np.max((avg2 - abs(avg)**2) / target**2 + 1)

        self._estimated_ntraj = min(target_ntraj, self._target_ntraj)
        if (self._estimated_ntraj - self.num_trajectories) <= 0:
            self.stats['end_condition'] = 'target tolerance reached'
        return self._estimated_ntraj - self.num_trajectories

    def _post_init(self):
        self.num_trajectories = 0
        self._target_ntraj = None

        store_states = self.options['store_states']
        store_final_state = self.options['store_final_state']
        store_traj = self.options['keep_runs_results']

        self.add_processor(self._increment_traj)
        if store_traj:
            self.add_processor(self._store_trajectory)
        if store_states is None:
            store_states = len(self._raw_ops) == 0
        if store_states:
            self.add_processor(self._reduce_states)
        if store_states or store_final_state:
            self.add_processor(self._reduce_final_state)
        if self._raw_ops:
            self.add_processor(self._reduce_expect)

        self._early_finish_check = self._no_end
        self.stats['end_condition'] = 'unknown'

    def add(self, trajectory_info):
        """
        Add a trajectory to the evolution.

        Trajectories can be saved or average canbe extracted depending on the
        options ``keep_runs_results``.

        Parameters
        ----------
        trajectory_info : tuple of seed and trajectory
            - seed: int, SeedSequence
              Seed used to generate the trajectory.
            - trajectory : :class:`Result`
              Run result for one evolution over the times.

        Return
        ------
        remaing_traj : number
            Return the number of trajectories still needed to reach the target
            tolerance. If no tolerance is provided, return infinity.
        """
        seed, trajectory = trajectory_info
        self.seeds.append(seed)

        for op in self._state_processors:
            op(trajectory)

        return self._early_finish_check()

    def add_end_condition(self, ntraj, target_tol=None):
        """
        Set the condition to stop the computing trajectories when the certain
        condition are fullfilled.
        Supported end condition for multi trajectories computation are:
        - Reaching a number of trajectories.
        - Error bar on the expectation values reach smaller than a given
          tolerance.

        Parameters
        ----------
        ntraj : int
            Number of trajectories expected.

        target_tol : float, array_like, [optional]
            Target tolerance of the evolution. The evolution will compute
            trajectories until the error on the expectation values is lower
            than this tolerance. The error is computed using jackknife
            resampling. ``target_tol`` can be an absolute tolerance, a pair of
            absolute and relative tolerance, in that order. Lastly, it can be a
            list of pairs of (atol, rtol) for each e_ops.

            Error estimation is done with jackknife resampling.
        """
        self._target_ntraj = ntraj
        self.stats['end_condition'] = 'timeout'

        if target_tol is None:
            self._early_finish_check = self._fixed_end
            return

        num_e_ops = len(self._raw_ops)

        if not num_e_ops:
            raise ValueError("Cannot target a tolerance without e_ops")

        self._estimated_ntraj = ntraj

        targets = np.array(target_tol)
        if targets.ndim == 0:
            self._target_tols = np.array([(target_tol, 0.)] * num_e_ops)
        elif targets.shape == (2,):
            self._target_tols = np.ones((num_e_ops, 2)) * targets
        elif targets.shape == (num_e_ops, 2):
            self._target_tols = targets
        else:
            raise ValueError("target_tol must be a number, a pair of (atol, "
                             "rtol) or a list of (atol, rtol) for each e_ops")

        self._early_finish_check = self._target_tolerance_end

    @property
    def runs_states(self):
        """
        States of every runs as ``states[run][t]``.
        """
        if self.trajectories and self.trajectories[0].states:
            return [traj.states for traj in self.trajectories]
        else:
            return None

    @property
    def average_states(self):
        """
        States averages as density matrices.
        """
        if self._sum_states is None:
            return None
        return [final / self.num_trajectories for final in self._sum_states]

    @property
    def states(self):
        """
        Runs final states if available, average otherwise.
        """
        return self.runs_states or self.average_states

    @property
    def runs_final_states(self):
        """
        Last states of each trajectories.
        """
        if self.trajectories and self.trajectories[0].final_state:
            return [traj.final_state for traj in self.trajectories]
        else:
            return None

    @property
    def average_final_state(self):
        """
        Last states of each trajectories averaged into a density matrix.
        """
        if self._sum_final_states is None:
            return None
        return self._sum_final_states / self.num_trajectories

    @property
    def final_state(self):
        """
        Runs final states if available, average otherwise.
        """
        return self.runs_final_states or self.average_final_state

    def steady_state(self, N=0):
        """
        Average the states of the last ``N`` times of every runs as a density
        matrix. Should converge to the steady state in the right circumstances.

        Parameters
        ----------
        N : int [optional]
            Number of states from the end of ``tlist`` to average. Per default
            all states will be averaged.
        """
        N = int(N) or len(self.times)
        N = len(self.times) if N > len(self.times) else N
        states = self.average_states
        if states is not None:
            return sum(states[-N:]) / N
        else:
            return None

    def e_data_traj_avg(self, ntraj=-1):
        """
        Average of the expectation values for the ``ntraj`` first runs as a
        dict. Trajectories must be saved.

        Parameters
        ----------
        ntraj : int, [optional]
            Number of trajectories's expect to average.
            Default: all trajectories.
        """
        if not self.trajectories:
<<<<<<< HEAD
            return None
=======
            raise ValueError(
                f"Trajectories information are not available. "
                f"Use the options 'keep_runs_results' to store trajectories."
            )
>>>>>>> 551768aa
        if ntraj > len(self.trajectories):
            raise ValueError(
                f"Cannot compute statistic for {ntraj} trajectories. "
                f"Only {len(self.trajectories)} trajectories are stored."
            )
        return {
            k: np.mean(np.stack([
                traj.e_data[k] for traj in self.trajectories[:ntraj]
            ]), axis=0)
            for k in self._raw_ops
        }

    def expect_traj_avg(self, ntraj=-1):
        """
        Average of the expectation values for the ``ntraj`` first runs as a
        list. Trajectories must be saved.

        Parameters
        ----------
        ntraj : int, [optional]
            Number of trajectories's expect to average.
            Default: all trajectories.
        """
        if not self.trajectories:
            raise ValueError(
                f"Trajectories information are not available. "
                f"Use the options 'keep_runs_results' to store trajectories."
            )
        return list(self.e_data_traj_avg(ntraj).values())

    def e_data_traj_std(self, ntraj=-1):
        """
        Standard derivation of the expectation values for the ``ntraj``
        first runs as a dict. Trajectories must be saved.

        Parameters
        ----------
        ntraj : int, [optional]
            Number of trajectories's expect to compute de standard derivation.
            Default: all trajectories.
        """
        if not self.trajectories:
<<<<<<< HEAD
            return None
=======
            raise ValueError(
                f"Trajectories information are not available. "
                f"Use the options 'keep_runs_results' to store trajectories."
            )
>>>>>>> 551768aa
        if ntraj > len(self.trajectories):
            raise ValueError(
                f"Cannot compute statistic for {ntraj} trajectories. "
                f"Only {len(self.trajectories)} trajectories are stored."
            )
        return {
            k: np.std(np.stack([
                traj.e_data[k] for traj in self.trajectories[:ntraj]
            ]), axis=0)
            for k in self._raw_ops
        }

    def expect_traj_std(self, ntraj=-1):
        """
        Standard derivation of the expectation values for the ``ntraj``
        first runs as a dict. Trajectories must be saved.

        Parameters
        ----------
        ntraj : int, [optional]
            Number of trajectories's expect to compute de standard derivation.
            Default: all trajectories.
        """
        if not self.trajectories:
            raise ValueError(
                f"Trajectories information are not available. "
                f"Use the options 'keep_runs_results' to store trajectories."
            )
        return list(self.e_data_traj_std(ntraj).values())

    def __repr__(self):
        lines = [
            f"<{self.__class__.__name__}",
            f"  Solver: {self.solver}",
        ]
        if self.stats:
            lines.append("  Solver stats:")
            lines.extend(
                f"    {k}: {v!r}"
                for k, v in self.stats.items()
            )
        if self.times:
            lines.append(
                f"  Time interval: [{self.times[0]}, {self.times[-1]}]"
                f" ({len(self.times)} steps)"
            )
        lines.append(f"  Number of e_ops: {len(self.e_ops)}")
        if self.states:
            lines.append("  States saved.")
        elif self.final_state is not None:
            lines.append("  Final state saved.")
        else:
            lines.append("  State not saved.")
        lines.append(f"  Number of trajectories: {self.num_trajectories}")
        if self.trajectories:
            lines.append("  Trajectories saved.")
        else:
            lines.append("  Trajectories not saved.")
        lines.append(">")
        return "\n".join(lines)

    def __add__(self, other):
        if not isinstance(other, MultiTrajResult):
            return NotImplemented
        if self._raw_ops != other._raw_ops:
            raise ValueError("Shared `e_ops` is required to merge results")
        if self.times != other.times:
            raise ValueError("Shared `times` are is required to merge results")
        new = self.__class__(self._raw_ops, self.options,
                             solver=self.solver, stats=self.stats)
        if self.trajectories and other.trajectories:
            new.trajectories = self.trajectories + other.trajectories
        new.num_trajectories = self.num_trajectories + other.num_trajectories
        new.times = self.times
        new.seeds = self.seeds + other.seeds

        if self._sum_states is not None and other._sum_states is not None:
            new._sum_states = self._sum_states + other._sum_states

        if (
            self._sum_final_states is not None
            and other._sum_final_states is not None
        ):
            new._sum_final_states = (
                self._sum_final_states + other._sum_final_states
            )
        new._target_tols = None

        if self._raw_ops:
            new._sum_expect = self._sum_expect + other._sum_expect
            new._sum2_expect = self._sum2_expect + other._sum2_expect

            avg = new._sum_expect / new.num_trajectories
            avg2 = new._sum2_expect / new.num_trajectories

            new.average_e_data = {
                k: avg_expect
                for k, avg_expect in zip(self._raw_ops, avg)
            }
            new.average_expect = list(new.average_e_data.values())

            new.expect = new.average_expect
            new.e_data = new.average_e_data

            new.std_e_data = {}
            for i, key in enumerate(self._raw_ops):
                std2 = avg2[i] - abs(avg[i]**2)
                std2[std2 < 0] = 0.
                new.std_e_data[key] = np.sqrt(std2)

            new.std_expect = list(new.std_e_data.values())

            if new.trajectories:
                new.runs_e_data = {
                    k: np.stack([traj.e_data[k] for traj in new.trajectories])
                    for k in new._raw_ops
                }
                new.runs_expect = list(new.runs_e_data.values())
                new.expect = new.runs_expect
                new.e_data = new.runs_e_data

        new.stats["run time"] += other.stats["run time"]
        new.stats['end_condition'] = "Merged results"

        return new


class McResult(MultiTrajResult):
    """
    Base class for storing solver results.

    Parameters
    ----------
    e_ops : :obj:`~Qobj`, :obj:`~QobjEvo`, function or list or dict of these
        The ``e_ops`` parameter defines the set of values to record at
        each time step ``t``. If an element is a :obj:`~Qobj` or
        :obj:`~QobjEvo` the value recorded is the expectation value of that
        operator given the state at ``t``. If the element is a function, ``f``,
        the value recorded is ``f(t, state)``.

        The values are recorded in the ``.expect`` attribute of this result
        object. ``.expect`` is a list, where each item contains the values
        of the corresponding ``e_op``.

    options : :obj:`~SolverResultsOptions`
        The options for this result class.

    solver : str or None
        The name of the solver generating these results.

    stats : dict
        The stats generated by the solver while producing these results. Note
        that the solver may update the stats directly while producing results.
        Must include a value for "num_collapse".

    kw : dict
        Additional parameters specific to a result sub-class.

    Properties
    ----------
    collapse : list
        For each runs, a list of every collapse as a tuple of the time it
        happened and the corresponding ``c_ops`` index.
    """
    # Collapse are only produced by mcsolve.

    def _add_collapse(self, trajectory):
        self.collapse.append(trajectory.collapse)

    def _post_init(self):
        super()._post_init()
        self.num_c_ops = self.stats["num_collapse"]
        self.collapse = []
        self.add_processor(self._add_collapse)

    @property
    def col_times(self):
        """
        List of the times of the collapses for each runs.
        """
        out = []
        for col_ in self.collapse:
            col = list(zip(*col_))
            col = ([] if len(col) == 0 else col[0])
            out.append(col)
        return out

    @property
    def col_which(self):
        """
        List of the indexes of the collapses for each runs.
        """
        out = []
        for col_ in self.collapse:
            col = list(zip(*col_))
            col = ([] if len(col) == 0 else col[1])
            out.append(col)
        return out

    @property
    def photocurrent(self):
        """
        Average photocurrent or measurement of the evolution.
        """
        cols = [[] for _ in range(self.num_c_ops)]
        tlist = self.times
        for collapses in self.collapse:
            for t, which in collapses:
                cols[which].append(t)
        mesurement = [
            np.histogram(cols[i], tlist)[0] / np.diff(tlist) / self.num_trajectories
            for i in range(self.num_c_ops)
        ]
        return mesurement

    @property
    def runs_photocurrent(self):
        """
        Photocurrent or measurement of each runs.
        """
        tlist = self.times
        measurements = []
        for collapses in self.collapse:
            cols = [[] for _ in range(self.num_c_ops)]
            for t, which in collapses:
                cols[which].append(t)
            measurements.append([
                np.histogram(cols[i], tlist)[0] / np.diff(tlist)
                for i in range(self.num_c_ops)
            ])
        return measurements<|MERGE_RESOLUTION|>--- conflicted
+++ resolved
@@ -784,14 +784,10 @@
             Default: all trajectories.
         """
         if not self.trajectories:
-<<<<<<< HEAD
-            return None
-=======
             raise ValueError(
                 f"Trajectories information are not available. "
                 f"Use the options 'keep_runs_results' to store trajectories."
             )
->>>>>>> 551768aa
         if ntraj > len(self.trajectories):
             raise ValueError(
                 f"Cannot compute statistic for {ntraj} trajectories. "
@@ -834,14 +830,10 @@
             Default: all trajectories.
         """
         if not self.trajectories:
-<<<<<<< HEAD
-            return None
-=======
             raise ValueError(
                 f"Trajectories information are not available. "
                 f"Use the options 'keep_runs_results' to store trajectories."
             )
->>>>>>> 551768aa
         if ntraj > len(self.trajectories):
             raise ValueError(
                 f"Cannot compute statistic for {ntraj} trajectories. "
