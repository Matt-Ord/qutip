--- conflicted
+++ resolved
@@ -619,17 +619,10 @@
 
         if expt_callback:
             # use callback method
-<<<<<<< HEAD
             expt_ops(t, Qobj(r.y))
 
         for m in range(n_expt_op):
             output.expect[m][t_idx] = expect(expt_ops[m], Qobj(r.y)) # optimize
-=======
-            e_ops(t, Qobj(psi))
-
-        for m in range(n_expt_op):
-            output.expect[m][t_idx] = expect(e_ops[m], psi)
->>>>>>> 15602b51
 
         r.integrate(r.t + dt)
 
