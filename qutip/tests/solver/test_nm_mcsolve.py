--- conflicted
+++ resolved
@@ -7,16 +7,7 @@
 from qutip.solver.nm_mcsolve import nm_mcsolve, NonMarkovianMCSolver
 
 
-<<<<<<< HEAD
-parametrize_for_improved_sampling = pytest.mark.parametrize(
-    "improved_sampling", [pytest.param(True, marks=pytest.mark.xfail), False])
-
-
-@parametrize_for_improved_sampling
-def test_agreement_with_mesolve_for_negative_rates(improved_sampling):
-=======
 def test_agreement_with_mesolve_for_negative_rates():
->>>>>>> fafee922
     """
     A rough test that nm_mcsolve agress with mesolve in the
     presence of negative rates.
@@ -182,10 +173,6 @@
         for test, expected_part in zip(result.expect, expected):
             np.testing.assert_allclose(test, expected_part, rtol=tol)
 
-<<<<<<< HEAD
-    @parametrize_for_improved_sampling
-=======
->>>>>>> fafee922
     def test_states_and_expect(
         self, hamiltonian, args, ops_and_rates, expected, tol
     ):
@@ -234,10 +221,6 @@
     # runtimes shorter.  The known-good cases are still tested in the other
     # test cases, this is just testing the single-output behaviour.
 
-<<<<<<< HEAD
-    @parametrize_for_improved_sampling
-=======
->>>>>>> fafee922
     def test_states_only(
         self, hamiltonian, args, ops_and_rates, expected, tol
     ):
@@ -249,10 +232,6 @@
         )
         self._assert_states(result, expected, tol)
 
-<<<<<<< HEAD
-    @parametrize_for_improved_sampling
-=======
->>>>>>> fafee922
     def test_expect_only(
         self, hamiltonian, args, ops_and_rates, expected, tol
     ):
@@ -413,10 +392,6 @@
     assert data.stats['end_condition'] == "ntraj reached"
 
 
-<<<<<<< HEAD
-@parametrize_for_improved_sampling
-=======
->>>>>>> fafee922
 @pytest.mark.parametrize('keep_runs_results', [True, False])
 def test_expectation_outputs(keep_runs_results):
     # We're just testing the output value, so it's important whether certain
@@ -488,12 +463,7 @@
         (qutip.tensor(qutip.qeye(sizes[:2]), a[2]), 2 * dampings[2]),
     ]
 
-<<<<<<< HEAD
-    @parametrize_for_improved_sampling
-    def test_seeds_can_be_reused(self, improved_sampling):
-=======
     def test_seeds_can_be_reused(self):
->>>>>>> fafee922
         args = (self.H, self.state, self.times)
         kwargs = {'ops_and_rates': self.ops_and_rates, 'ntraj': self.ntraj}
         first = nm_mcsolve(*args, **kwargs)
@@ -503,12 +473,7 @@
         for first_w, second_w in zip(first.col_which, second.col_which):
             np.testing.assert_equal(first_w, second_w)
 
-<<<<<<< HEAD
-    @parametrize_for_improved_sampling
-    def test_seeds_are_not_reused_by_default(self, improved_sampling):
-=======
     def test_seeds_are_not_reused_by_default(self):
->>>>>>> fafee922
         args = (self.H, self.state, self.times)
         kwargs = {'ops_and_rates': self.ops_and_rates, 'ntraj': self.ntraj}
         first = nm_mcsolve(*args, **kwargs)
@@ -520,10 +485,6 @@
                        for first_w, second_w in zip(first.col_which,
                                                     second.col_which))
 
-<<<<<<< HEAD
-    @parametrize_for_improved_sampling
-=======
->>>>>>> fafee922
     @pytest.mark.parametrize('seed', [1, np.random.SeedSequence(2)])
     def test_seed_type(self, seed):
         args = (self.H, self.state, self.times)
@@ -533,23 +494,13 @@
         for f_seed, s_seed in zip(first.seeds, second.seeds):
             assert f_seed.state == s_seed.state
 
-<<<<<<< HEAD
-    @parametrize_for_improved_sampling
-    def test_bad_seed(self, improved_sampling):
-=======
     def test_bad_seed(self):
->>>>>>> fafee922
         args = (self.H, self.state, self.times)
         kwargs = {'ops_and_rates': self.ops_and_rates, 'ntraj': self.ntraj}
         with pytest.raises(ValueError):
             nm_mcsolve(*args, seeds=[1], **kwargs)
 
-<<<<<<< HEAD
-    @parametrize_for_improved_sampling
-    def test_generator(self, improved_sampling):
-=======
     def test_generator(self):
->>>>>>> fafee922
         args = (self.H, self.state, self.times)
         kwargs = {'ops_and_rates': self.ops_and_rates, 'ntraj': self.ntraj}
         first = nm_mcsolve(
@@ -582,12 +533,7 @@
         assert state_1 == state_2
 
 
-<<<<<<< HEAD
-@parametrize_for_improved_sampling
-def test_timeout(improved_sampling):
-=======
 def test_timeout():
->>>>>>> fafee922
     size = 10
     ntraj = 1000
     a = qutip.destroy(size)
@@ -607,12 +553,7 @@
     assert res.stats['end_condition'] == 'timeout'
 
 
-<<<<<<< HEAD
-@parametrize_for_improved_sampling
-def test_super_H(improved_sampling):
-=======
 def test_super_H():
->>>>>>> fafee922
     size = 10
     ntraj = 1000
     a = qutip.destroy(size)
