# -*- coding: utf-8 -*-
# @author: Alexander Pitchford
# @email1: agp1@aber.ac.uk
# @email2: alex.pitchford@gmail.com
# @organization: Aberystwyth University
# @supervisor: Daniel Burgarth

"""
Classes here are expected to implement a run_optimization function
that will use some method for optimising the control pulse, as defined
by the control amplitudes. The system that the pulse acts upon are defined
by the Dynamics object that must be passed in the instantiation.

The methods are typically N dimensional function optimisers that
find the minima of a fidelity error function. Note the number of variables
for the fidelity function is the number of control timeslots,
i.e. n_ctrls x Ntimeslots
The methods will call functions on the Dynamics.fid_computer object,
one or many times per interation,
to get the fidelity error and gradient wrt to the amplitudes.
The optimisation will stop when one of the termination conditions are met,
for example: the fidelity aim has be reached, a local minima has been found,
the maximum time allowed has been exceeded

These function optimisation methods are so far from SciPy.optimize
The two methods implemented are:

    BFGS - Broyden–Fletcher–Goldfarb–Shanno algorithm

        This a quasi second order Newton method. It uses successive calls to
        the gradient function to make an estimation of the curvature (Hessian)
        and hence direct its search for the function minima
        The SciPy implementation is pure Python and hance is execution speed is
        not high
        use subclass: OptimizerBFGS

    L-BFGS-B - Bounded, limited memory BFGS

        This a version of the BFGS method where the Hessian approximation is
        only based on a set of the most recent gradient calls. It generally
        performs better where the are a large number of variables
        The SciPy implementation of L-BFGS-B is wrapper around a well
        established and actively maintained implementation in Fortran
        Its is therefore very fast.
        # See SciPy documentation for credit and details on the
        # scipy.optimize.fmin_l_bfgs_b function
        use subclass: OptimizerLBFGSB

The baseclass Optimizer implements the function wrappers to the
fidelity error, gradient, and iteration callback functions.
These are called from the within the SciPy optimisation functions.
The subclasses implement the algorithm specific pulse optimisation function.
"""

<<<<<<< HEAD
=======
import functools
import numpy as np
import timeit
import warnings
from packaging.version import parse as _parse_version
import scipy
import scipy.optimize as spopt
>>>>>>> 4a59f335
import copy
import collections
import timeit

import numpy as np
import scipy.optimize as spopt

from qutip import Qobj
import qutip.control.optimresult as optimresult
import qutip.control.termcond as termcond
import qutip.control.errors as errors
import qutip.control.dynamics as dynamics
import qutip.control.pulsegen as pulsegen
import qutip.control.dump as qtrldump

<<<<<<< HEAD
import qutip.logging_utils as logging
logger = logging.get_logger()
=======

# Older versions of SciPy use the method numpy.ndarray.tostring(), which has
# been deprecated since Numpy 1.19 in favour of the identical-in-all-but-name
# tobytes() method.  This is simply a deprecated call in SciPy, there's nothing
# we or our users can do about it, and the function shouldn't actually be
# removed from Numpy until at least 1.22, by which point we'll have been able
# to drop support for SciPy 1.4.
if _parse_version(scipy.__version__) < _parse_version("1.5"):
    @functools.wraps(spopt.fmin_l_bfgs_b)
    def fmin_l_bfgs_b(*args, **kwargs):
        with warnings.catch_warnings():
            message = r"tostring\(\) is deprecated\. Use tobytes\(\) instead\."
            warnings.filterwarnings("ignore", message=message,
                                    category=DeprecationWarning)
            return spopt.fmin_l_bfgs_b(*args, **kwargs)
else:
    fmin_l_bfgs_b = spopt.fmin_l_bfgs_b


def _is_string(var):
    try:
        if isinstance(var, basestring):
            return True
    except NameError:
        try:
            if isinstance(var, str):
                return True
        except:
            return False
    except:
        return False
>>>>>>> 4a59f335



class Optimizer(object):
    """
    Base class for all control pulse optimisers. This class should not be
<<<<<<< HEAD
    instantiated, use its subclasses
    This class implements the fidelity, gradient and interation callback
    functions.
    All subclass objects must be initialised with a

        OptimConfig instance - various configuration options
        Dynamics instance - describes the dynamics of the (quantum) system
                            to be control optimised
=======
    instantiated, use its subclasses.  This class implements the fidelity,
    gradient and interation callback functions.  All subclass objects must be
    initialised with a

    - ``OptimConfig`` instance - various configuration options
    - ``Dynamics`` instance - describes the dynamics of the (quantum) system
      to be control optimised
>>>>>>> 4a59f335

    Attributes
    ----------
    log_level : integer
        level of messaging output from the logger.  Options are attributes of
        qutip.logging_utils, in decreasing levels of messaging, are:
        DEBUG_INTENSE, DEBUG_VERBOSE, DEBUG, INFO, WARN, ERROR, CRITICAL
        Anything WARN or above is effectively 'quiet' execution, assuming
        everything runs as expected.  The default NOTSET implies that the level
        will be taken from the QuTiP settings file, which by default is WARN.

    params:  Dictionary
        The key value pairs are the attribute name and value. Note: attributes
        are created if they do not exist already, and are overwritten if they
        do.

    alg : string
        Algorithm to use in pulse optimisation.  Options are:

        - 'GRAPE' (default) - GRadient Ascent Pulse Engineering
        - 'CRAB' - Chopped RAndom Basis

    alg_params : Dictionary
        Options that are specific to the pulse optim algorithm ``alg``.

    disp_conv_msg : bool
        Set true to display a convergence message
        (for scipy.optimize.minimize methods anyway)

    optim_method : string
        a scipy.optimize.minimize method that will be used to optimise
        the pulse for minimum fidelity error

    method_params : Dictionary
        Options for the optim_method.
        Note that where there is an equivalent attribute of this instance
        or the termination_conditions (for example maxiter)
        it will override an value in these options

    approx_grad : bool
        If set True then the method will approximate the gradient itself
        (if it has requirement and facility for this)
        This will mean that the fid_err_grad_wrapper will not get called
        Note it should be left False when using the Dynamics
        to calculate approximate gradients
        Note it is set True automatically when the alg is CRAB

    amp_lbound : float or list of floats
        lower boundaries for the control amplitudes
        Can be a scalar value applied to all controls
        or a list of bounds for each control

    amp_ubound : float or list of floats
        upper boundaries for the control amplitudes
        Can be a scalar value applied to all controls
        or a list of bounds for each control

    bounds : List of floats
        Bounds for the parameters.
        If not set before the run_optimization call then the list
        is built automatically based on the amp_lbound and amp_ubound
        attributes.
        Setting this attribute directly allows specific bounds to be set
        for individual parameters.
        Note: Only some methods use bounds

    dynamics : Dynamics (subclass instance)
        describes the dynamics of the (quantum) system to be control optimised
        (see Dynamics classes for details)

    config : OptimConfig instance
        various configuration options
        (see OptimConfig for details)

    termination_conditions : TerminationCondition instance
        attributes determine when the optimisation will end

    pulse_generator : PulseGen (subclass instance)
        (can be) used to create initial pulses
        not used by the class, but set by pulseoptim.create_pulse_optimizer

    stats : Stats
        attributes of which give performance stats for the optimisation
        set to None to reduce overhead of calculating stats.
        Note it is (usually) shared with the Dynamics instance

    dump : :class:`dump.OptimDump`
        Container for data dumped during the optimisation.
        Can be set by specifying the dumping level or set directly.
        Note this is mainly intended for user and a development debugging
        but could be used for status information during a long optimisation.

    dumping : string
        level of data dumping: NONE, SUMMARY, FULL or CUSTOM
        See property docstring for details

    dump_to_file : bool
        If set True then data will be dumped to file during the optimisation
        dumping will be set to SUMMARY during init_optim
        if dump_to_file is True and dumping not set.
        Default is False

    dump_dir : string
        Basically a link to dump.dump_dir. Exists so that it can be set through
        optim_params.
        If dump is None then will return None or will set dumping to SUMMARY
        when setting a path

    iter_summary : :class:`OptimIterSummary`
        Summary of the most recent iteration.
        Note this is only set if dummping is on
    """

    def __init__(self, config, dyn, params=None):
        self.dynamics = dyn
        self.config = config
        self.params = params
        self.reset()
        dyn.parent = self

    def reset(self):
        self.log_level = self.config.log_level
        self.id_text = 'OPTIM'
        self.termination_conditions = None
        self.pulse_generator = None
        self.disp_conv_msg = False
        self.iteration_steps = None
        self.record_iteration_steps = False
        self.alg = 'GRAPE'
        self.alg_params = None
        self.method = 'l_bfgs_b'
        self.method_params = None
        self.method_options = None
        self.approx_grad = False
        self.amp_lbound = None
        self.amp_ubound = None
        self.bounds = None
        self.num_iter = 0
        self.num_fid_func_calls = 0
        self.num_grad_func_calls = 0
        self.stats = None
        self.wall_time_optim_start = 0.0

        self.dump_to_file = False
        self.dump = None
        self.iter_summary = None

        # AJGP 2015-04-21:
        # These (copying from config) are here for backward compatibility
        if hasattr(self.config, 'amp_lbound'):
            if self.config.amp_lbound:
                self.amp_lbound = self.config.amp_lbound
        if hasattr(self.config, 'amp_ubound'):
            if self.config.amp_ubound:
                self.amp_ubound = self.config.amp_ubound

        self.apply_params()

    @property
    def log_level(self):
        return logger.level

    @log_level.setter
    def log_level(self, lvl):
        """
        Set the log_level attribute and set the level of the logger
        that is call logger.setLevel(lvl)
        """
        logger.setLevel(lvl)

    def apply_params(self, params=None):
        """
        Set object attributes based on the dictionary (if any) passed in the
        instantiation, or passed as a parameter
        This is called during the instantiation automatically.
        The key value pairs are the attribute name and value
        Note: attributes are created if they do not exist already,
        and are overwritten if they do.
        """
        if not params:
            params = self.params

        if isinstance(params, dict):
            self.params = params
            for key in params:
                setattr(self, key, params[key])

    @property
    def dumping(self):
        """
        The level of data dumping that will occur during the optimisation

        - NONE : No processing data dumped (Default)
        - SUMMARY : A summary at each iteration will be recorded
        - FULL : All logs will be generated and dumped
        - CUSTOM : Some customised level of dumping

        When first set to CUSTOM this is equivalent to SUMMARY. It is then up
        to the user to specify which logs are dumped
        """
        if self.dump is None:
            lvl = 'NONE'
        else:
            lvl = self.dump.level

        return lvl

    @dumping.setter
    def dumping(self, value):
        if value is None:
            self.dump = None
        else:
            if not isinstance(value, str):
                raise TypeError("Value must be string value")
            lvl = value.upper()
            if lvl == 'NONE':
                self.dump = None
            else:
                if not isinstance(self.dump, qtrldump.OptimDump):
                    self.dump = qtrldump.OptimDump(self, level=lvl)
                else:
                    self.dump.level = lvl

    @property
    def dump_dir(self):
        if self.dump:
            return self.dump.dump_dir
        else:
            return None

    @dump_dir.setter
    def dump_dir(self, value):
        if not self.dump:
            self.dumping = 'SUMMARY'
        self.dump.dump_dir = value

    def _create_result(self):
        """
        create the result object
        and set the initial_amps attribute as the current amplitudes
        """
        result = optimresult.OptimResult()
        result.initial_fid_err = self.dynamics.fid_computer.get_fid_err()
        result.initial_amps = self.dynamics.ctrl_amps.copy()
        result.evo_full_initial = self.dynamics.full_evo.copy()
        result.time = self.dynamics.time.copy()
        result.optimizer = self
        return result

    def init_optim(self, term_conds):
        """
        Check optimiser attribute status and passed parameters before
        running the optimisation.
        This is called by run_optimization, but could called independently
        to check the configuration.
        """
        if term_conds is not None:
            self.termination_conditions = term_conds
        term_conds = self.termination_conditions

        if not isinstance(term_conds, termcond.TerminationConditions):
            raise errors.UsageError("No termination conditions for the "
                                    "optimisation function")

        if not isinstance(self.dynamics, dynamics.Dynamics):
            raise errors.UsageError("No dynamics object attribute set")
        self.dynamics.check_ctrls_initialized()

        self.apply_method_params()

        if term_conds.fid_err_targ is None and term_conds.fid_goal is None:
            raise errors.UsageError("Either the goal or the fidelity "
                                    "error tolerance must be set")

        if term_conds.fid_err_targ is None:
            term_conds.fid_err_targ = np.abs(1 - term_conds.fid_goal)

        if term_conds.fid_goal is None:
            term_conds.fid_goal = 1 - term_conds.fid_err_targ

        if self.alg == 'CRAB':
            self.approx_grad = True

        if self.stats is not None:
            self.stats.clear()

        if self.dump_to_file:
            if self.dump is None:
                self.dumping = 'SUMMARY'
            self.dump.write_to_file = True
            self.dump.create_dump_dir()
            logger.info("Optimiser dump will be written to:\n{}".format(
                                        self.dump.dump_dir))

        if self.dump:
            self.iter_summary = OptimIterSummary()
        else:
            self.iter_summary = None

        self.num_iter = 0
        self.num_fid_func_calls = 0
        self.num_grad_func_calls = 0
        self.iteration_steps = None

    def _build_method_options(self):
        """
        Creates the method_options dictionary for the scipy.optimize.minimize
        function based on the attributes of this object and the
        termination_conditions
        It assumes that apply_method_params has already been run and
        hence the method_options attribute may already contain items.
        These values will NOT be overridden
        """
        tc = self.termination_conditions
        if self.method_options is None:
            self.method_options = {}
        mo = self.method_options

        if 'max_metric_corr' in mo and 'maxcor' not in mo:
            mo['maxcor'] = mo['max_metric_corr']
        elif hasattr(self, 'max_metric_corr') and 'maxcor' not in mo:
            mo['maxcor'] = self.max_metric_corr
        if 'accuracy_factor' in mo and 'ftol' not in mo:
            mo['ftol'] = mo['accuracy_factor']
        elif hasattr(tc, 'accuracy_factor') and 'ftol' not in mo:
            mo['ftol'] = tc.accuracy_factor
        if tc.max_iterations > 0 and 'maxiter' not in mo:
            mo['maxiter'] = tc.max_iterations
        if tc.max_fid_func_calls > 0 and 'maxfev' not in mo:
            mo['maxfev'] = tc.max_fid_func_calls
        if tc.min_gradient_norm > 0 and 'gtol' not in mo:
            mo['gtol'] = tc.min_gradient_norm
        if 'disp' not in mo:
            mo['disp'] = self.disp_conv_msg
        return mo

    def apply_method_params(self, params=None):
        """
        Loops through all the method_params
        (either passed here or the method_params attribute)
        If the name matches an attribute of this object or the
        termination conditions object, then the value of this attribute
        is set. Otherwise it is assumed to a method_option for the
        scipy.optimize.minimize function
        """
        if not params:
            params = self.method_params

        if isinstance(params, dict):
            self.method_params = params
            unused_params = {}
            for key in params:
                val = params[key]
                if hasattr(self, key):
                    setattr(self, key, val)
                if hasattr(self.termination_conditions, key):
                    setattr(self.termination_conditions, key, val)
                else:
                    unused_params[key] = val

            if len(unused_params) > 0:
                if not isinstance(self.method_options, dict):
                    self.method_options = unused_params
                else:
                    self.method_options.update(unused_params)

    def _build_bounds_list(self):
        cfg = self.config
        dyn = self.dynamics
        n_ctrls = dyn.num_ctrls
        self.bounds = []
        for t in range(dyn.num_tslots):
            for c in range(n_ctrls):
                if isinstance(self.amp_lbound, list):
                    lb = self.amp_lbound[c]
                else:
                    lb = self.amp_lbound
                if isinstance(self.amp_ubound, list):
                    ub = self.amp_ubound[c]
                else:
                    ub = self.amp_ubound

                if lb is not None and np.isinf(lb):
                    lb = None
                if ub is not None and np.isinf(ub):
                    ub = None

                self.bounds.append((lb, ub))

    def run_optimization(self, term_conds=None):
        """
        This default function optimisation method is a wrapper to the
        scipy.optimize.minimize function.

        It will attempt to minimise the fidelity error with respect to some
        parameters, which are determined by _get_optim_var_vals (see below)

        The optimisation end when one of the passed termination conditions
        has been met, e.g. target achieved, wall time, or
        function call or iteration count exceeded. Note these
        conditions include gradient minimum met (local minima) for
        methods that use a gradient.

        The function minimisation method is taken from the optim_method
        attribute. Note that not all of these methods have been tested.
        Note that some of these use a gradient and some do not.
        See the scipy documentation for details. Options specific to the
        method can be passed setting the method_params attribute.

        If the parameter term_conds=None, then the termination_conditions
        attribute must already be set. It will be overwritten if the
        parameter is not None

        The result is returned in an OptimResult object, which includes
        the final fidelity, time evolution, reason for termination etc
        """
        self.init_optim(term_conds)
        term_conds = self.termination_conditions
        dyn = self.dynamics
        cfg = self.config
        self.optim_var_vals = self._get_optim_var_vals()
        st_time = timeit.default_timer()
        self.wall_time_optimize_start = st_time

        if self.stats is not None:
            self.stats.wall_time_optim_start = st_time
            self.stats.wall_time_optim_end = 0.0
            self.stats.num_iter = 0

        if self.bounds is None:
            self._build_bounds_list()

        self._build_method_options()

        result = self._create_result()

        if self.approx_grad:
            jac = None
        else:
            jac = self.fid_err_grad_wrapper

        if self.log_level <= logging.INFO:
            msg = ("Optimising pulse(s) using {} with "
                   "minimise '{}' method").format(self.alg, self.method)
            if self.approx_grad:
                msg += " (approx grad)"
            logger.info(msg)

        try:
            opt_res = spopt.minimize(
                self.fid_err_func_wrapper, self.optim_var_vals,
                method=self.method,
                jac=jac,
                bounds=self.bounds,
                options=self.method_options,
                callback=self.iter_step_callback_func)

            amps = self._get_ctrl_amps(opt_res.x)
            dyn.update_ctrl_amps(amps)
            result.termination_reason = opt_res.message
            # Note the iterations are counted in this object as well
            # so there are compared here for interest sake only
            if self.num_iter != opt_res.nit:
                logger.info("The number of iterations counted {} "
                            " does not match the number reported {} "
                            "by {}".format(self.num_iter, opt_res.nit,
                                           self.method))
            result.num_iter = opt_res.nit

        except errors.OptimizationTerminate as except_term:
            self._interpret_term_exception(except_term, result)

        end_time = timeit.default_timer()
        self._add_common_result_attribs(result, st_time, end_time)

        return result

    def _get_optim_var_vals(self):
        """
        Generate the 1d array that holds the current variable values
        of the function to be optimised
        By default (as used in GRAPE) these are the control amplitudes
        in each timeslot
        """
        return self.dynamics.ctrl_amps.reshape([-1])

    def _get_ctrl_amps(self, optim_var_vals):
        """
        Get the control amplitudes from the current variable values
        of the function to be optimised.
        that is the 1d array that is passed from the optimisation method
        Note for GRAPE these are the function optimiser parameters
        (and this is the default)

        Returns
        -------
        float array[dynamics.num_tslots, dynamics.num_ctrls]
        """
        amps = optim_var_vals.reshape(self.dynamics.ctrl_amps.shape)

        return amps

    def fid_err_func_wrapper(self, *args):
        """
        Get the fidelity error achieved using the ctrl amplitudes passed
        in as the first argument.

        This is called by generic optimisation algorithm as the
        func to the minimised. The argument is the current
        variable values, i.e. control amplitudes, passed as
        a flat array. Hence these are reshaped as [nTimeslots, n_ctrls]
        and then used to update the stored ctrl values (if they have changed)

        The error is checked against the target, and the optimisation is
        terminated if the target has been achieved.
        """
        self.num_fid_func_calls += 1
        # *** update stats ***
        if self.stats is not None:
            self.stats.num_fidelity_func_calls = self.num_fid_func_calls
            if self.log_level <= logging.DEBUG:
                logger.debug("fidelity error call {}".format(
                    self.stats.num_fidelity_func_calls))

        amps = self._get_ctrl_amps(args[0].copy())
        self.dynamics.update_ctrl_amps(amps)

        tc = self.termination_conditions
        err = self.dynamics.fid_computer.get_fid_err()

        if self.iter_summary:
            self.iter_summary.fid_func_call_num = self.num_fid_func_calls
            self.iter_summary.fid_err = err

        if self.dump and self.dump.dump_fid_err:
            self.dump.update_fid_err_log(err)

        if err <= tc.fid_err_targ:
            raise errors.GoalAchievedTerminate(err)

        if self.num_fid_func_calls > tc.max_fid_func_calls:
            raise errors.MaxFidFuncCallTerminate()

        return err

    def fid_err_grad_wrapper(self, *args):
        """
        Get the gradient of the fidelity error with respect to all of the
        variables, i.e. the ctrl amplidutes in each timeslot

        This is called by generic optimisation algorithm as the gradients of
        func to the minimised wrt the variables. The argument is the current
        variable values, i.e. control amplitudes, passed as
        a flat array. Hence these are reshaped as [nTimeslots, n_ctrls]
        and then used to update the stored ctrl values (if they have changed)

        Although the optimisation algorithms have a check within them for
        function convergence, i.e. local minima, the sum of the squares
        of the normalised gradient is checked explicitly, and the
        optimisation is terminated if this is below the min_gradient_norm
        condition
        """
        # *** update stats ***
        self.num_grad_func_calls += 1
        if self.stats is not None:
            self.stats.num_grad_func_calls = self.num_grad_func_calls
            if self.log_level <= logging.DEBUG:
                logger.debug("gradient call {}".format(
                    self.stats.num_grad_func_calls))
        amps = self._get_ctrl_amps(args[0].copy())
        self.dynamics.update_ctrl_amps(amps)
        fid_comp = self.dynamics.fid_computer
        # gradient_norm_func is a pointer to the function set in the config
        # that returns the normalised gradients
        grad = fid_comp.get_fid_err_gradient()

        if self.iter_summary:
            self.iter_summary.grad_func_call_num = self.num_grad_func_calls
            self.iter_summary.grad_norm = fid_comp.grad_norm

        if self.dump:
            if self.dump.dump_grad_norm:
                self.dump.update_grad_norm_log(fid_comp.grad_norm)

            if self.dump.dump_grad:
                self.dump.update_grad_log(grad)

        tc = self.termination_conditions
        if fid_comp.grad_norm < tc.min_gradient_norm:
            raise errors.GradMinReachedTerminate(fid_comp.grad_norm)
        return grad.flatten()

    def iter_step_callback_func(self, *args):
        """
        Check the elapsed wall time for the optimisation run so far.
        Terminate if this has exceeded the maximum allowed time
        """
        self.num_iter += 1

        if self.log_level <= logging.DEBUG:
            logger.debug("Iteration callback {}".format(self.num_iter))

        wall_time = timeit.default_timer() - self.wall_time_optimize_start

        if self.iter_summary:
            self.iter_summary.iter_num = self.num_iter
            self.iter_summary.wall_time = wall_time

        if self.dump and self.dump.dump_summary:
            self.dump.add_iter_summary()

        tc = self.termination_conditions

        if wall_time > tc.max_wall_time:
            raise errors.MaxWallTimeTerminate()

        # *** update stats ***
        if self.stats is not None:
            self.stats.num_iter = self.num_iter

    def _interpret_term_exception(self, except_term, result):
        """
        Update the result object based on the exception that occurred
        during the optimisation
        """
        result.termination_reason = except_term.reason
        if isinstance(except_term, errors.GoalAchievedTerminate):
            result.goal_achieved = True
        elif isinstance(except_term, errors.MaxWallTimeTerminate):
            result.wall_time_limit_exceeded = True
        elif isinstance(except_term, errors.GradMinReachedTerminate):
            result.grad_norm_min_reached = True
        elif isinstance(except_term, errors.MaxFidFuncCallTerminate):
            result.max_fid_func_exceeded = True

    def _add_common_result_attribs(self, result, st_time, end_time):
        """
        Update the result object attributes which are common to all
        optimisers and outcomes
        """
        dyn = self.dynamics
        result.num_iter = self.num_iter
        result.num_fid_func_calls = self.num_fid_func_calls
        result.wall_time = end_time - st_time
        result.fid_err = dyn.fid_computer.get_fid_err()
        result.grad_norm_final = dyn.fid_computer.grad_norm
        result.final_amps = dyn.ctrl_amps
        final_evo = dyn.full_evo
        if isinstance(final_evo, Qobj):
            result.evo_full_final = final_evo
        else:
            result.evo_full_final = Qobj(final_evo, dims=dyn.sys_dims)
        # *** update stats ***
        if self.stats is not None:
            self.stats.wall_time_optim_end = end_time
            self.stats.calculate()
            result.stats = copy.copy(self.stats)


class OptimizerBFGS(Optimizer):
    """
    Implements the run_optimization method using the BFGS algorithm
    """
    def reset(self):
        Optimizer.reset(self)
        self.id_text = 'BFGS'

    def run_optimization(self, term_conds=None):
        """
        Optimise the control pulse amplitudes to minimise the fidelity error
        using the BFGS (Broyden–Fletcher–Goldfarb–Shanno) algorithm
        The optimisation end when one of the passed termination conditions
        has been met, e.g. target achieved, gradient minimum met
        (local minima), wall time / iteration count exceeded.

        Essentially this is wrapper to the:
        scipy.optimize.fmin_bfgs
        function

        If the parameter term_conds=None, then the termination_conditions
        attribute must already be set. It will be overwritten if the
        parameter is not None

        The result is returned in an OptimResult object, which includes
        the final fidelity, time evolution, reason for termination etc
        """
        self.init_optim(term_conds)
        term_conds = self.termination_conditions
        dyn = self.dynamics
        self.optim_var_vals = self._get_optim_var_vals()
        self._build_method_options()

        st_time = timeit.default_timer()
        self.wall_time_optimize_start = st_time

        if self.stats is not None:
            self.stats.wall_time_optim_start = st_time
            self.stats.wall_time_optim_end = 0.0
            self.stats.num_iter = 1

        if self.approx_grad:
            fprime = None
        else:
            fprime = self.fid_err_grad_wrapper

        if self.log_level <= logging.INFO:
            msg = ("Optimising pulse(s) using {} with "
                   "'fmin_bfgs' method").format(self.alg)
            if self.approx_grad:
                msg += " (approx grad)"
            logger.info(msg)

        result = self._create_result()
        try:
            optim_var_vals, cost, grad, invHess, nFCalls, nGCalls, warn = \
                spopt.fmin_bfgs(self.fid_err_func_wrapper,
                                self.optim_var_vals,
                                fprime=fprime,
                                callback=self.iter_step_callback_func,
                                gtol=term_conds.min_gradient_norm,
                                maxiter=term_conds.max_iterations,
                                full_output=True, disp=True)

            amps = self._get_ctrl_amps(optim_var_vals)
            dyn.update_ctrl_amps(amps)
            if warn == 1:
                result.max_iter_exceeded = True
                result.termination_reason = "Iteration count limit reached"
            elif warn == 2:
                result.grad_norm_min_reached = True
                result.termination_reason = "Gradient normal minimum reached"

        except errors.OptimizationTerminate as except_term:
            self._interpret_term_exception(except_term, result)

        end_time = timeit.default_timer()
        self._add_common_result_attribs(result, st_time, end_time)

        return result


class OptimizerLBFGSB(Optimizer):
    """
    Implements the run_optimization method using the L-BFGS-B algorithm

    Attributes
    ----------
    max_metric_corr : integer
        The maximum number of variable metric corrections used to define
        the limited memory matrix. That is the number of previous
        gradient values that are used to approximate the Hessian
        see the scipy.optimize.fmin_l_bfgs_b documentation for description
        of m argument
    """

    def reset(self):
        Optimizer.reset(self)
        self.id_text = 'LBFGSB'
        self.max_metric_corr = 10
        self.msg_level = None

    def init_optim(self, term_conds):
        """
        Check optimiser attribute status and passed parameters before
        running the optimisation.
        This is called by run_optimization, but could called independently
        to check the configuration.
        """
        if term_conds is None:
            term_conds = self.termination_conditions

        # AJGP 2015-04-21:
        # These (copying from config) are here for backward compatibility
        if hasattr(self.config, 'max_metric_corr'):
            if self.config.max_metric_corr:
                self.max_metric_corr = self.config.max_metric_corr
        if hasattr(self.config, 'accuracy_factor'):
            if self.config.accuracy_factor:
                term_conds.accuracy_factor = self.config.accuracy_factor

        Optimizer.init_optim(self, term_conds)

        if not isinstance(self.msg_level, int):
            if self.log_level < logging.DEBUG:
                self.msg_level = 2
            elif self.log_level <= logging.DEBUG:
                self.msg_level = 1
            else:
                self.msg_level = 0

    def run_optimization(self, term_conds=None):
        """
        Optimise the control pulse amplitudes to minimise the fidelity error
        using the L-BFGS-B algorithm, which is the constrained
        (bounded amplitude values), limited memory, version of the
        Broyden–Fletcher–Goldfarb–Shanno algorithm.

        The optimisation end when one of the passed termination conditions
        has been met, e.g. target achieved, gradient minimum met
        (local minima), wall time / iteration count exceeded.

        Essentially this is wrapper to the:
        scipy.optimize.fmin_l_bfgs_b function
        This in turn is a warpper for well established implementation of
        the L-BFGS-B algorithm written in Fortran, which is therefore
        very fast. See SciPy documentation for credit and details on
        this function.

        If the parameter term_conds=None, then the termination_conditions
        attribute must already be set. It will be overwritten if the
        parameter is not None

        The result is returned in an OptimResult object, which includes
        the final fidelity, time evolution, reason for termination etc
        """
        self.init_optim(term_conds)
        term_conds = self.termination_conditions
        dyn = self.dynamics
        cfg = self.config
        self.optim_var_vals = self._get_optim_var_vals()
        self._build_method_options()

        st_time = timeit.default_timer()
        self.wall_time_optimize_start = st_time

        if self.stats is not None:
            self.stats.wall_time_optim_start = st_time
            self.stats.wall_time_optim_end = 0.0
            self.stats.num_iter = 1

        bounds = self._build_bounds_list()
        result = self._create_result()

        if self.approx_grad:
            fprime = None
        else:
            fprime = self.fid_err_grad_wrapper

        if 'accuracy_factor' in self.method_options:
            factr = self.method_options['accuracy_factor']
        elif 'ftol' in self.method_options:
            factr = self.method_options['ftol']
        elif hasattr(term_conds, 'accuracy_factor'):
            factr = term_conds.accuracy_factor
        else:
            factr = 1e7

        if 'max_metric_corr' in self.method_options:
            m = self.method_options['max_metric_corr']
        elif 'maxcor' in self.method_options:
            m = self.method_options['maxcor']
        elif hasattr(self, 'max_metric_corr'):
            m = self.max_metric_corr
        else:
            m = 10

        if self.log_level <= logging.INFO:
            msg = ("Optimising pulse(s) using {} with "
                   "'fmin_l_bfgs_b' method").format(self.alg)
            if self.approx_grad:
                msg += " (approx grad)"
            logger.info(msg)
        try:
            optim_var_vals, fid, res_dict = fmin_l_bfgs_b(
                self.fid_err_func_wrapper, self.optim_var_vals,
                fprime=fprime,
                approx_grad=self.approx_grad,
                callback=self.iter_step_callback_func,
                bounds=self.bounds, m=m, factr=factr,
                pgtol=term_conds.min_gradient_norm,
                disp=self.msg_level,
                maxfun=term_conds.max_fid_func_calls,
                maxiter=term_conds.max_iterations)

            amps = self._get_ctrl_amps(optim_var_vals)
            dyn.update_ctrl_amps(amps)
            warn = res_dict['warnflag']
            if warn == 0:
                result.grad_norm_min_reached = True
                result.termination_reason = "function converged"
            elif warn == 1:
                result.max_iter_exceeded = True
                result.termination_reason = ("Iteration or fidelity "
                                             "function call limit reached")
            elif warn == 2:
                result.termination_reason = res_dict['task']

            result.num_iter = res_dict['nit']
        except errors.OptimizationTerminate as except_term:
            self._interpret_term_exception(except_term, result)

        end_time = timeit.default_timer()
        self._add_common_result_attribs(result, st_time, end_time)

        return result


class OptimizerCrab(Optimizer):
    """
    Optimises the pulse using the CRAB algorithm [1].
    It uses the scipy.optimize.minimize function with the method specified
    by the optim_method attribute. See Optimizer.run_optimization for details
    It minimises the fidelity error function with respect to the CRAB
    basis function coefficients.

    AJGP ToDo: Add citation here
    """

    def reset(self):
        Optimizer.reset(self)
        self.id_text = 'CRAB'
        self.num_optim_vars = 0

    def init_optim(self, term_conds):
        """
        Check optimiser attribute status and passed parameters before
        running the optimisation.
        This is called by run_optimization, but could called independently
        to check the configuration.
        """
        Optimizer.init_optim(self, term_conds)
        dyn = self.dynamics

        self.num_optim_vars = 0
        pulse_gen_valid = True
        # check the pulse generators match the ctrls
        # (in terms of number)
        # and count the number of parameters
        if self.pulse_generator is None:
            pulse_gen_valid = False
            err_msg = "pulse_generator attribute is None"
        elif not isinstance(self.pulse_generator, collections.abc.Iterable):
            pulse_gen_valid = False
            err_msg = "pulse_generator is not iterable"

        elif len(self.pulse_generator) != dyn.num_ctrls:
            pulse_gen_valid = False
            err_msg = ("the number of pulse generators {} does not equal "
                       "the number of controls {}".format(
                           len(self.pulse_generator), dyn.num_ctrls))

        if pulse_gen_valid:
            for p_gen in self.pulse_generator:
                if not isinstance(p_gen, pulsegen.PulseGenCrab):
                    pulse_gen_valid = False
                    err_msg =\
                        "pulse_generator contained object of type '{}'".format(
                            p_gen.__class__.__name__)
                    break
                self.num_optim_vars += p_gen.num_optim_vars

        if not pulse_gen_valid:
            raise errors.UsageError(
                "The pulse_generator attribute must be set to a list of "
                "PulseGenCrab - one for each control. Here " + err_msg)

    def _build_bounds_list(self):
        """
        No bounds necessary here, as the bounds for the CRAB parameters
        do not have much physical meaning.
        This needs to override the default method, otherwise the shape
        will be wrong
        """
        return None

    def _get_optim_var_vals(self):
        """
        Generate the 1d array that holds the current variable values
        of the function to be optimised
        For CRAB these are the basis coefficients

        Returns
        -------
        ndarray (1d) of float
        """
        pvals = []
        for pgen in self.pulse_generator:
            pvals.extend(pgen.get_optim_var_vals())

        return np.array(pvals)

    def _get_ctrl_amps(self, optim_var_vals):
        """
        Get the control amplitudes from the current variable values
        of the function to be optimised.
        that is the 1d array that is passed from the optimisation method
        For CRAB the amplitudes will need to calculated by expanding the
        series

        Returns
        -------
        float array[dynamics.num_tslots, dynamics.num_ctrls]
        """
        dyn = self.dynamics

        if self.log_level <= logging.DEBUG:
            changed_params = self.optim_var_vals != optim_var_vals
            logger.debug(
                "{} out of {} optimisation parameters changed".format(
                    changed_params.sum(), len(optim_var_vals)))

        amps = np.empty([dyn.num_tslots, dyn.num_ctrls])
        j = 0
        param_idx_st = 0
        for p_gen in self.pulse_generator:
            param_idx_end = param_idx_st + p_gen.num_optim_vars
            pg_pvals = optim_var_vals[param_idx_st:param_idx_end]
            p_gen.set_optim_var_vals(pg_pvals)
            amps[:, j] = p_gen.gen_pulse()
            param_idx_st = param_idx_end
            j += 1

        self.optim_var_vals = optim_var_vals
        return amps


class OptimizerCrabFmin(OptimizerCrab):
    """
    Optimises the pulse using the CRAB algorithm [1]_, [2]_.
    It uses the ``scipy.optimize.fmin`` function which is effectively a wrapper
    for the Nelder-Mead method.  It minimises the fidelity error function with
    respect to the CRAB basis function coefficients.  This is the default
    Optimizer for CRAB.

    References
    ----------
    .. [1] P. Doria, T. Calarco & S. Montangero. Phys. Rev. Lett. 106, 190501
       (2011).
    .. [2] T. Caneva, T. Calarco, & S. Montangero. Phys. Rev. A 84, 022326
       (2011).
    """

    def reset(self):
        OptimizerCrab.reset(self)
        self.id_text = 'CRAB_FMIN'
        self.xtol = 1e-4
        self.ftol = 1e-4

    def run_optimization(self, term_conds=None):
        """
        This function optimisation method is a wrapper to the
        scipy.optimize.fmin function.

        It will attempt to minimise the fidelity error with respect to some
        parameters, which are determined by _get_optim_var_vals which
        in the case of CRAB are the basis function coefficients

        The optimisation end when one of the passed termination conditions
        has been met, e.g. target achieved, wall time, or
        function call or iteration count exceeded. Specifically to the fmin
        method, the optimisation will stop when change parameter values
        is less than xtol or the change in function value is below ftol.

        If the parameter term_conds=None, then the termination_conditions
        attribute must already be set. It will be overwritten if the
        parameter is not None

        The result is returned in an OptimResult object, which includes
        the final fidelity, time evolution, reason for termination etc
        """
        self.init_optim(term_conds)
        term_conds = self.termination_conditions
        dyn = self.dynamics
        cfg = self.config
        self.optim_var_vals = self._get_optim_var_vals()
        self._build_method_options()

        st_time = timeit.default_timer()
        self.wall_time_optimize_start = st_time

        if self.stats is not None:
            self.stats.wall_time_optim_start = st_time
            self.stats.wall_time_optim_end = 0.0
            self.stats.num_iter = 1

        result = self._create_result()

        if self.log_level <= logging.INFO:
            logger.info("Optimising pulse(s) using {} with "
                        "'fmin' (Nelder-Mead) method".format(self.alg))

        try:
            ret = spopt.fmin(
                    self.fid_err_func_wrapper, self.optim_var_vals,
                    xtol=self.xtol, ftol=self.ftol,
                    maxiter=term_conds.max_iterations,
                    maxfun=term_conds.max_fid_func_calls,
                    full_output=True, disp=self.disp_conv_msg,
                    retall=self.record_iteration_steps,
                    callback=self.iter_step_callback_func)

            final_param_vals = ret[0]
            num_iter = ret[2]
            warn_flag = ret[4]
            if self.record_iteration_steps:
                self.iteration_steps = ret[5]
            amps = self._get_ctrl_amps(final_param_vals)
            dyn.update_ctrl_amps(amps)

            # Note the iterations are counted in this object as well
            # so there are compared here for interest sake only
            if self.num_iter != num_iter:
                logger.info("The number of iterations counted {} "
                            " does not match the number reported {} "
                            "by {}".format(self.num_iter, num_iter,
                                           self.method))
            result.num_iter = num_iter
            if warn_flag == 0:
                result.termination_reason = \
                    "Function converged (within tolerance)"
            elif warn_flag == 1:
                result.termination_reason = \
                    "Maximum number of function evaluations reached"
                result.max_fid_func_exceeded = True
            elif warn_flag == 2:
                result.termination_reason = \
                    "Maximum number of iterations reached"
                result.max_iter_exceeded = True
            else:
                result.termination_reason = \
                    "Unknown (warn_flag={})".format(warn_flag)

        except errors.OptimizationTerminate as except_term:
            self._interpret_term_exception(except_term, result)

        end_time = timeit.default_timer()
        self._add_common_result_attribs(result, st_time, end_time)

        return result


class OptimIterSummary(qtrldump.DumpSummaryItem):
    """
    A summary of the most recent iteration of the pulse optimisation

    Attributes
    ----------
    iter_num : int
        Iteration number of the pulse optimisation

    fid_func_call_num : int
        Fidelity function call number of the pulse optimisation

    grad_func_call_num : int
        Gradient function call number of the pulse optimisation

    fid_err : float
        Fidelity error

    grad_norm : float
        fidelity gradient (wrt the control parameters) vector norm
        that is the magnitude of the gradient

    wall_time : float
        Time spent computing the pulse optimisation so far
        (in seconds of elapsed time)
    """
    # Note there is some duplication here with Optimizer attributes
    # this exists solely to be copied into the summary dump
    min_col_width = 11
    summary_property_names = (
        "idx", "iter_num", "fid_func_call_num", "grad_func_call_num",
        "fid_err", "grad_norm", "wall_time"
        )

    summary_property_fmt_type = (
        'd', 'd', 'd', 'd',
        'g', 'g', 'g'
        )

    summary_property_fmt_prec = (
        0, 0, 0, 0,
        4, 4, 2
        )

    def __init__(self):
        self.reset()

    def reset(self):
        qtrldump.DumpSummaryItem.reset(self)
        self.iter_num = None
        self.fid_func_call_num = None
        self.grad_func_call_num = None
        self.fid_err = None
        self.grad_norm = None
        self.wall_time = 0.0<|MERGE_RESOLUTION|>--- conflicted
+++ resolved
@@ -52,8 +52,6 @@
 The subclasses implement the algorithm specific pulse optimisation function.
 """
 
-<<<<<<< HEAD
-=======
 import functools
 import numpy as np
 import timeit
@@ -61,7 +59,6 @@
 from packaging.version import parse as _parse_version
 import scipy
 import scipy.optimize as spopt
->>>>>>> 4a59f335
 import copy
 import collections
 import timeit
@@ -77,10 +74,8 @@
 import qutip.control.pulsegen as pulsegen
 import qutip.control.dump as qtrldump
 
-<<<<<<< HEAD
 import qutip.logging_utils as logging
 logger = logging.get_logger()
-=======
 
 # Older versions of SciPy use the method numpy.ndarray.tostring(), which has
 # been deprecated since Numpy 1.19 in favour of the identical-in-all-but-name
@@ -112,23 +107,12 @@
             return False
     except:
         return False
->>>>>>> 4a59f335
 
 
 
 class Optimizer(object):
     """
     Base class for all control pulse optimisers. This class should not be
-<<<<<<< HEAD
-    instantiated, use its subclasses
-    This class implements the fidelity, gradient and interation callback
-    functions.
-    All subclass objects must be initialised with a
-
-        OptimConfig instance - various configuration options
-        Dynamics instance - describes the dynamics of the (quantum) system
-                            to be control optimised
-=======
     instantiated, use its subclasses.  This class implements the fidelity,
     gradient and interation callback functions.  All subclass objects must be
     initialised with a
@@ -136,7 +120,6 @@
     - ``OptimConfig`` instance - various configuration options
     - ``Dynamics`` instance - describes the dynamics of the (quantum) system
       to be control optimised
->>>>>>> 4a59f335
 
     Attributes
     ----------
